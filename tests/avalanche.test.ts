--- conflicted
+++ resolved
@@ -1,5 +1,4 @@
 import mockAxios from 'jest-mock-axios';
-<<<<<<< HEAD
 import { Avalanche } from "src";
 import AVMAPI  from "src/apis/avm/api";
 import AdminAPI  from "src/apis/admin/api";
@@ -80,72 +79,6 @@
         expect(avalanche.api("keystore2").getDB()).toHaveProperty("namespace");
     });
 
-=======
-import { Avalanche } from 'src';
-import AVMAPI from 'src/apis/avm/api';
-import AdminAPI from 'src/apis/admin/api';
-import PlatformAPI from 'src/apis/platform/api';
-import KeystoreAPI from 'src/apis/keystore/api';
-import { AxiosRequestConfig } from 'axios';
-import { TestAPI } from './testlib';
-
-describe('Avalanche', () => {
-  const blockchainid:string = '6h2s5de1VC65meajE1L2PjvZ1MXvHc3F6eqPCGKuDt4MxiweF';
-  const ip = '127.0.0.1';
-  const port = 9650;
-  const protocol = 'https';
-  let avalanche:Avalanche;
-  beforeAll(() => {
-    avalanche = new Avalanche(ip, port, protocol, 12345, undefined, true);
-    avalanche.addAPI('admin', AdminAPI);
-    avalanche.addAPI('avm', AVMAPI, '/ext/subnet/avm', blockchainid);
-    avalanche.addAPI('keystore', KeystoreAPI);
-    avalanche.addAPI('platform', PlatformAPI);
-  });
-  test('Can initialize', () => {
-    expect(avalanche.getIP()).toBe(ip);
-    expect(avalanche.getPort()).toBe(port);
-    expect(avalanche.getProtocol()).toBe(protocol);
-    expect(avalanche.getURL()).toBe(`${protocol}://${ip}:${port}`);
-    expect(avalanche.getNetworkID()).toBe(12345);
-    avalanche.setNetworkID(50);
-    expect(avalanche.getNetworkID()).toBe(50);
-    avalanche.setNetworkID(12345);
-    expect(avalanche.getNetworkID()).toBe(12345);
-  });
-
-  test('Endpoints correct', () => {
-    expect(avalanche.Admin()).not.toBeInstanceOf(AVMAPI);
-    expect(avalanche.Admin()).toBeInstanceOf(AdminAPI);
-
-    expect(avalanche.AVM()).not.toBeInstanceOf(AdminAPI);
-    expect(avalanche.AVM()).toBeInstanceOf(AVMAPI);
-
-    expect(avalanche.Platform()).not.toBeInstanceOf(KeystoreAPI);
-    expect(avalanche.Platform()).toBeInstanceOf(PlatformAPI);
-
-    expect(avalanche.NodeKeys()).not.toBeInstanceOf(PlatformAPI);
-    expect(avalanche.NodeKeys()).toBeInstanceOf(KeystoreAPI);
-
-    expect(avalanche.Admin().getRPCID()).toBe(1);
-    expect(avalanche.AVM().getRPCID()).toBe(1);
-    expect(avalanche.Platform().getRPCID()).toBe(1);
-    expect(avalanche.NodeKeys().getRPCID()).toBe(1);
-  });
-
-  test('Create new API', () => {
-    avalanche.addAPI('avm2', AVMAPI);
-    expect(avalanche.api('avm2')).toBeInstanceOf(AVMAPI);
-
-    avalanche.addAPI('keystore2', KeystoreAPI, '/ext/keystore2');
-    expect(avalanche.api('keystore2')).toBeInstanceOf(KeystoreAPI);
-
-    avalanche.api('keystore2').setBaseURL('/ext/keystore3');
-    expect(avalanche.api('keystore2').getBaseURL()).toBe('/ext/keystore3');
-
-    expect(avalanche.api('keystore2').getDB()).toHaveProperty('namespace');
-  });
->>>>>>> e3d4d2c1
 });
 
 describe('HTTP Operations', () => {
